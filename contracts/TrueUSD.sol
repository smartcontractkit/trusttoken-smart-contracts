pragma solidity ^0.4.23;

import "./modularERC20/ModularPausableToken.sol";
import "openzeppelin-solidity/contracts/ownership/NoOwner.sol";
import "openzeppelin-solidity/contracts/math/SafeMath.sol";
import "./CanDelegate.sol";
import "./BurnableTokenWithBounds.sol";
import "./CompliantToken.sol";
import "./TokenWithFees.sol";
import "./StandardDelegate.sol";
import "./WithdrawalToken.sol";

// This is the top-level ERC20 contract, but most of the interesting functionality is
// inherited - see the documentation on the corresponding contracts.
contract TrueUSD is 
ModularPausableToken, 
NoOwner, 
BurnableTokenWithBounds, 
CompliantToken, 
TokenWithFees, 
WithdrawalToken, 
StandardDelegate, 
CanDelegate {
    using SafeMath for *;

    string public name = "TrueUSD";
    string public symbol = "TUSD";
    uint8 public constant DECIMALS = 18;
    uint8 public constant ROUNDING = 2;

    event ChangeTokenName(string newName, string newSymbol);

    constructor() public {
        totalSupply_ = 0;
        burnMin = 10000 * 10**uint256(DECIMALS);
        burnMax = 20000000 * 10**uint256(DECIMALS);
    }

<<<<<<< HEAD
    function changeTokenName(string _name, string _symbol) public onlyOwner {
=======
    bool public totalSupplySet;

    /** 
    *@dev set the totalSupply of the contract for delegation purposes
    Can only be set once.
    */
    function setTotalSupply(uint _totalSupply) external onlyOwner {
        require(!totalSupplySet, "total supply already set");
        totalSupply_ = _totalSupply;
        totalSupplySet = true;
    }

    function changeTokenName(string _name, string _symbol) external onlyOwner {
>>>>>>> 9e858510
        name = _name;
        symbol = _symbol;
        emit ChangeTokenName(_name, _symbol);
    }

    // disable most onlyOwner functions upon delegation, since the owner should
    // use the new version of the contract
    modifier onlyWhenNoDelegate() {
        require(address(delegate) == address(0), "a delegate contract exist");
        _;
    }

    function mint(address _to, uint256 _value) public onlyWhenNoDelegate returns (bool) {
<<<<<<< HEAD
        super.mint(_to, _value);
=======
        return super.mint(_to, _value);
>>>>>>> 9e858510
    }

    function setBalanceSheet(address _sheet) public onlyWhenNoDelegate returns (bool) {
        return super.setBalanceSheet(_sheet);
    }

    function setAllowanceSheet(address _sheet) public onlyWhenNoDelegate returns (bool) {
        return super.setAllowanceSheet(_sheet);
    }

    function setBurnBounds(uint256 _min, uint256 _max) public onlyWhenNoDelegate {
        super.setBurnBounds(_min, _max);
    }

    function setRegistry(Registry _registry) public onlyWhenNoDelegate {
        super.setRegistry(_registry);
    }

    function changeStaker(address _newStaker) public onlyWhenNoDelegate {
        super.changeStaker(_newStaker);
    }

    function wipeBlacklistedAccount(address _account) public onlyWhenNoDelegate {
        super.wipeBlacklistedAccount(_account);
    }

    function changeStakingFees(
        uint256 _transferFeeNumerator,
        uint256 _transferFeeDenominator,
        uint256 _mintFeeNumerator,
        uint256 _mintFeeDenominator,
        uint256 _mintFeeFlat,
        uint256 _burnFeeNumerator,
        uint256 _burnFeeDenominator,
        uint256 _burnFeeFlat
    ) public onlyWhenNoDelegate {
        super.changeStakingFees(
            _transferFeeNumerator,
            _transferFeeDenominator,
            _mintFeeNumerator,
            _mintFeeDenominator,
            _mintFeeFlat,
            _burnFeeNumerator,
            _burnFeeDenominator,
            _burnFeeFlat
        );
    }
<<<<<<< HEAD

    function burnAllArgs(address _burner, uint256 _value, string _note) internal {
        //round down burn amount to cent
        uint burnAmount = _value / (10 ** uint256(DECIMALS - ROUNDING)) * (10 ** uint256(DECIMALS - ROUNDING));
        super.burnAllArgs(_burner, burnAmount, _note);
    }
=======
>>>>>>> 9e858510

    // Alternatives to the normal NoOwner functions in case this contract's owner
    // can't own ether or tokens.
    // Note that we *do* inherit reclaimContract from NoOwner: This contract
    // does have to own contracts, but it also has to be able to relinquish them.
    function reclaimEther(address _to) external onlyOwner {
        _to.transfer(address(this).balance);
    }

    function reclaimToken(ERC20 token, address _to) external onlyOwner {
        uint256 balance = token.balanceOf(this);
<<<<<<< HEAD
        assert(token.transfer(_to, balance));
=======
        token.transfer(_to, balance);
>>>>>>> 9e858510
    }

    function burnAllArgs(address _burner, uint256 _value, string _note) internal {
        //round down burn amount to cent
        uint burnAmount = _value.div(10 ** uint256(DECIMALS - ROUNDING)).mul(10 ** uint256(DECIMALS - ROUNDING));
        super.burnAllArgs(_burner, burnAmount, _note);
    }
}<|MERGE_RESOLUTION|>--- conflicted
+++ resolved
@@ -36,9 +36,6 @@
         burnMax = 20000000 * 10**uint256(DECIMALS);
     }
 
-<<<<<<< HEAD
-    function changeTokenName(string _name, string _symbol) public onlyOwner {
-=======
     bool public totalSupplySet;
 
     /** 
@@ -52,7 +49,6 @@
     }
 
     function changeTokenName(string _name, string _symbol) external onlyOwner {
->>>>>>> 9e858510
         name = _name;
         symbol = _symbol;
         emit ChangeTokenName(_name, _symbol);
@@ -66,11 +62,7 @@
     }
 
     function mint(address _to, uint256 _value) public onlyWhenNoDelegate returns (bool) {
-<<<<<<< HEAD
-        super.mint(_to, _value);
-=======
         return super.mint(_to, _value);
->>>>>>> 9e858510
     }
 
     function setBalanceSheet(address _sheet) public onlyWhenNoDelegate returns (bool) {
@@ -118,15 +110,6 @@
             _burnFeeFlat
         );
     }
-<<<<<<< HEAD
-
-    function burnAllArgs(address _burner, uint256 _value, string _note) internal {
-        //round down burn amount to cent
-        uint burnAmount = _value / (10 ** uint256(DECIMALS - ROUNDING)) * (10 ** uint256(DECIMALS - ROUNDING));
-        super.burnAllArgs(_burner, burnAmount, _note);
-    }
-=======
->>>>>>> 9e858510
 
     // Alternatives to the normal NoOwner functions in case this contract's owner
     // can't own ether or tokens.
@@ -138,11 +121,7 @@
 
     function reclaimToken(ERC20 token, address _to) external onlyOwner {
         uint256 balance = token.balanceOf(this);
-<<<<<<< HEAD
-        assert(token.transfer(_to, balance));
-=======
         token.transfer(_to, balance);
->>>>>>> 9e858510
     }
 
     function burnAllArgs(address _burner, uint256 _value, string _note) internal {
