--- conflicted
+++ resolved
@@ -11,17 +11,10 @@
 
     event SetBurnBounds(uint256 newMin, uint256 newMax);
 
-<<<<<<< HEAD
     function burnAllArgs(address _burner, uint256 _value) internal {
         require(_value >= burnMin, "below min burn bound");
         require(_value <= burnMax, "exceeds max burn bound");
         super.burnAllArgs(_burner, _value);
-=======
-    function burnAllArgs(address _burner, uint256 _value, string _note) internal {
-        require(_value >= burnMin, "exceeds max burn bound");
-        require(_value <= burnMax, "below min burn bound");
-        super.burnAllArgs(_burner, _value, _note);
->>>>>>> 3ae8f292
     }
 
     //Change the minimum and maximum amount that can be burned at once. Burning
