import assertRevert from './helpers/assertRevert'
import assertBalance from './helpers/assertBalance'
const Registry = artifacts.require("Registry")
const TrueUSD = artifacts.require("TrueUSD")
const BalanceSheet = artifacts.require("BalanceSheet")
const AllowanceSheet = artifacts.require("AllowanceSheet")
const TokenController = artifacts.require("TokenController")
const TrueUSDMock = artifacts.require("TrueUSDMock")
const ForceEther = artifacts.require("ForceEther")
const MultisigOwner = artifacts.require("MultisigOwner")
const BasicTokenMock = artifacts.require("BasicTokenMock")
const GlobalPause = artifacts.require("GlobalPause")


contract('MultisigOwner', function (accounts) {
    const [_, owner1, owner2, owner3 , oneHundred, blackListed, mintKey, pauseKey, approver] = accounts
    
    beforeEach(async function () {
        this.registry = await Registry.new({ from: owner1 })
        this.token = await TrueUSDMock.new(oneHundred, 100*10**18, { from: owner1 })
        await this.token.initialize(100*10**18, { from: owner1 })
        this.globalPause = await GlobalPause.new({ from: owner1 })
        await this.token.setGlobalPause(this.globalPause.address, { from: owner1 })
        this.controller = await TokenController.new({ from: owner1 })
        await this.controller.initialize({ from: owner1 })
        await this.controller.setRegistry(this.registry.address, { from: owner1 })
        await this.token.transferOwnership(this.controller.address, { from: owner1 })
        await this.controller.issueClaimOwnership(this.token.address, { from: owner1 })
        await this.controller.setTrueUSD(this.token.address, { from: owner1 })
        await this.controller.setTusdRegistry(this.registry.address, { from: owner1 })
        this.ClaimableContract =await BalanceSheet.new({from: owner1})
        this.balanceSheet = await this.token.balances()
        this.allowanceSheet = await this.token.allowances()
        await this.registry.setAttribute(oneHundred, "hasPassedKYC/AML", 1, "notes", { from: owner1 })
        await this.registry.setAttribute(approver, "isTUSDMintApprover", 1, "notes", { from: owner1 })
        await this.registry.setAttribute(pauseKey, "isTUSDMintPausers", 1, "notes", { from: owner1 })
        this.multisigOwner = await MultisigOwner.new({ from: owner1 })
        await this.multisigOwner.msInitialize([owner1, owner2, owner3], { from: owner1 })
    })

    describe('Multisig Contract claiming TokenController', function () {
        it('Multisig can claimownership to TokenController', async function () {
            await this.controller.transferOwnership(this.multisigOwner.address, { from: owner1 })
            const initialOwner = await this.controller.owner()
            await this.multisigOwner.msIssueClaimContract(this.controller.address, {from : owner1 })
            const currentOwner = await this.controller.owner()
            assert.equal(initialOwner, currentOwner)
            const pendingOwner = await this.controller.pendingOwner()
            assert.equal(pendingOwner, this.multisigOwner.address)
            await this.multisigOwner.msIssueClaimContract(this.controller.address, {from : owner2 })
            const finalOwner = await this.controller.owner()
            assert.equal(finalOwner, this.multisigOwner.address)
   
        })

        it('multisig cannot claim ownership when there is another action in flight', async function () {
            await this.controller.transferOwnership(this.multisigOwner.address, { from: owner1 })
            await this.multisigOwner.msIssueClaimContract(this.registry.address, {from : owner1 })
            await assertRevert(this.multisigOwner.msIssueClaimContract(this.controller.address, {from : owner2 }));
        })

        it('Multisig cannot claimownership to when ownership is not transferred', async function () {
            await this.multisigOwner.msIssueClaimContract(this.controller.address, {from : owner1 })
            await assertRevert(this.multisigOwner.msIssueClaimContract(this.controller.address, {from : owner2 })) 
        })

        it('non owners cannot call onlyOwner functions', async function(){
            await this.controller.transferOwnership(this.multisigOwner.address, { from: owner1 })
            await assertRevert(this.multisigOwner.msIssueClaimContract(this.controller.address, {from : oneHundred }));
        })
    })

    describe('Functions independent of tokenController', async function(){
        it ('cannot be reinitialized', async function(){
            await assertRevert(this.multisigOwner.msInitialize([owner1, owner2, owner3], {from: owner1}))
        })
        it ('current owners are owners', async function(){
            const owner1Result = await this.multisigOwner.owners(owner1)
            const owner2Result = await this.multisigOwner.owners(owner2)
            const owner3Result = await this.multisigOwner.owners(owner3)
            assert.equal(owner1Result,owner2Result)
            assert.equal(owner1Result,owner3Result)
        })

        it ('Owners can modify owner multisig owners', async function(){
            await this.multisigOwner.msUpdateOwner(owner3, oneHundred, {from : owner1 })
            let newOwnerResult = await this.multisigOwner.owners(oneHundred)
            let owner3Result = await this.multisigOwner.owners(owner3)
            assert.equal(newOwnerResult,false)
            assert.equal(owner3Result,true)
            await this.multisigOwner.msUpdateOwner(owner3, oneHundred, {from : owner2 })
            newOwnerResult = await this.multisigOwner.owners(oneHundred)
            owner3Result = await this.multisigOwner.owners(owner3)
            assert.equal(newOwnerResult,true)
            assert.equal(owner3Result,false)
            const ownerList0 = await this.multisigOwner.ownerList(0)
            const ownerList1 = await this.multisigOwner.ownerList(1)
            const ownerList2 = await this.multisigOwner.ownerList(2)

            assert.equal(ownerList0, owner1)
            assert.equal(ownerList1, owner2)
            assert.equal(ownerList2, oneHundred)
        })

        it ('Owners can set TokenController', async function(){
            await this.multisigOwner.msSetTokenController(this.controller.address, {from : owner1 })
            await this.multisigOwner.msSetTokenController(this.controller.address, {from : owner2 })
            const controller = await this.multisigOwner.tokenController();
            assert.equal(controller, this.controller.address)
        })


        it ('Owners can transfer contract it owns to other addresses', async function(){
            await this.controller.transferOwnership(this.multisigOwner.address, { from: owner1 })
            await this.multisigOwner.msIssueClaimContract(this.controller.address, {from : owner1 })
            await this.multisigOwner.msIssueClaimContract(this.controller.address, {from : owner2 })
            const currentOwner = await this.controller.owner()
            assert.equal(currentOwner, this.multisigOwner.address)

            await this.multisigOwner.msReclaimContract(this.controller.address, oneHundred, {from : owner1 })
            await this.multisigOwner.msReclaimContract(this.controller.address, oneHundred, {from : owner2 })
            const controllerPendingOwner = await this.controller.pendingOwner()
            assert.equal(controllerPendingOwner, oneHundred)
        })

        it ('owners can reclaim ether',async function(){
            const emptyAddress = "0x0000000000000000000000000000000000000002"
            await this.multisigOwner.sendTransaction({from: oneHundred, gas: 30000, value: 10*10**18});                  
            const balanceWithEther = web3.fromWei(web3.eth.getBalance(this.multisigOwner.address), 'ether').toNumber()
            assert.equal(balanceWithEther, 10)
            await this.multisigOwner.msReclaimEther(emptyAddress, {from : owner1 })
            await this.multisigOwner.msReclaimEther(emptyAddress, {from : owner2 })
            const multisigFinalBalance = web3.fromWei(web3.eth.getBalance(this.multisigOwner.address), 'ether').toNumber()
            const userBalance = web3.fromWei(web3.eth.getBalance(emptyAddress), 'ether').toNumber()
            assert.equal(multisigFinalBalance, 0)
            assert.equal(userBalance, 10)
        })

        it('owners can reclaim token', async function(){
            this.basicToken = await BasicTokenMock.new(this.multisigOwner.address, 100, {from: owner1});
            await this.multisigOwner.msReclaimToken(this.basicToken.address, oneHundred, {from : owner1 })
            await this.multisigOwner.msReclaimToken(this.basicToken.address, oneHundred,  {from : owner2 })
            const contractBalance = await this.basicToken.balanceOf(this.multisigOwner.address)
            const userBalance = await this.basicToken.balanceOf(oneHundred)
            assert.equal(Number(contractBalance), 0)
            assert.equal(Number(userBalance), 100)
        })

        it('owners can veto actions', async function(){
            await this.multisigOwner.msSetTokenController(this.controller.address, {from : owner1 })
            await this.multisigOwner.msVeto({from : owner2 })
            await this.multisigOwner.msVeto({from : owner3 })
            const ownerAction = await this.multisigOwner.ownerAction();
            assert.equal(ownerAction[0], '0x')
            assert.equal(Number(ownerAction[1]), 0)
            assert.equal(Number(ownerAction[2]), 0)
        })

        it('owners cannot veto when there is no action', async function(){
            await assertRevert(this.multisigOwner.msVeto({from : owner3 }))
        })


        it('owner cannot veto an action twice', async function(){
            await this.multisigOwner.msSetTokenController(this.controller.address, {from : owner1 })
            await this.multisigOwner.msVeto({from : owner2 })
            await assertRevert(this.multisigOwner.msVeto({from : owner2 }))
        })

        it('same owner cannot sign the same action twice', async function(){
            await this.multisigOwner.msSetTokenController(this.controller.address, {from : owner1 })
            await assertRevert(this.multisigOwner.msSetTokenController(this.controller.address, {from : owner1 }))
        })

    }) 

    describe('Call tokenController functions', function(){
        beforeEach(async function () {
            await this.controller.transferOwnership(this.multisigOwner.address, { from: owner1 })
            await this.multisigOwner.msIssueClaimContract(this.controller.address, {from : owner1 })
            await this.multisigOwner.msIssueClaimContract(this.controller.address, {from : owner2 })
            await this.multisigOwner.msSetTokenController(this.controller.address, {from : owner1 })
            await this.multisigOwner.msSetTokenController(this.controller.address, {from : owner2 })
        })

        it('call reclaimEther of tokenController', async function(){
            const forceEther = await ForceEther.new({ from: oneHundred, value: "10000000000000000000" })
            await forceEther.destroyAndSend(this.controller.address)
            const controllerInitialBalance = web3.fromWei(web3.eth.getBalance(this.controller.address), 'ether').toNumber()
            const multisigInitialBalance = web3.fromWei(web3.eth.getBalance(this.multisigOwner.address), 'ether').toNumber()
            await this.multisigOwner.reclaimEther(this.multisigOwner.address, {from: owner1})
            await this.multisigOwner.reclaimEther(this.multisigOwner.address, {from: owner2})
            const controllerFinalBalance = web3.fromWei(web3.eth.getBalance(this.controller.address), 'ether').toNumber()
            const multisigFinalBalance = web3.fromWei(web3.eth.getBalance(this.multisigOwner.address), 'ether').toNumber()
            assert.equal(controllerInitialBalance, 10)
            assert.equal(multisigInitialBalance, 0)
            assert.equal(controllerFinalBalance, 0)
            assert.equal(multisigFinalBalance, 10)
        })

        it('call reclaimToken of tokenController', async function(){
            await this.token.transfer(this.controller.address, 40*10**18, { from: oneHundred })
            await this.multisigOwner.reclaimToken(this.token.address, owner1, { from: owner1 })
            await this.multisigOwner.reclaimToken(this.token.address, owner1, { from: owner2 })
            await assertBalance(this.token, owner1, 40*10**18)
        })

        it('function should fail if controller call fails', async function(){
            await this.multisigOwner.transferOwnership(this.ClaimableContract.address, {from: owner1})
            await assertRevert(this.multisigOwner.transferOwnership(this.ClaimableContract.address, {from: owner1}))
        })

        it('function should fail if controller call fails pt2', async function(){
            await this.multisigOwner.transferChild(this.controller.address, oneHundred, {from: owner1})
            await assertRevert(this.multisigOwner.transferChild(this.controller.address, oneHundred, {from: owner2}))
        })


        it('call transferOwnership of tokenController', async function(){
            await this.multisigOwner.transferOwnership(oneHundred,{from: owner1})
            await this.multisigOwner.transferOwnership(oneHundred,{from: owner2})
            const pendingOwner = await this.controller.pendingOwner()
            assert.equal(pendingOwner, oneHundred)
        })

        it('call setMintThresholds of tokenController', async function(){
            await this.multisigOwner.setMintThresholds(10*10**18,100*10**18,1000*10**18, { from: owner1 })
            await this.multisigOwner.setMintThresholds(10*10**18,100*10**18,1000*10**18, { from: owner2 })
        })

        it('call setMintLimits of tokenController', async function(){
            await this.multisigOwner.setMintLimits(30*10**18,300*10**18,3000*10**18,{ from: owner1 })
            await this.multisigOwner.setMintLimits(30*10**18,300*10**18,3000*10**18,{ from: owner2 })
        })

        it('call refillMultiSigMintPool of tokenController', async function(){
            await this.multisigOwner.refillMultiSigMintPool({ from: owner1 })
            await this.multisigOwner.refillMultiSigMintPool({ from: owner2 })
        })

        it('call refillRatifiedMintPool of tokenController', async function(){
            await this.multisigOwner.refillMultiSigMintPool({ from: owner1 })
            await this.multisigOwner.refillMultiSigMintPool({ from: owner2 })
            await this.multisigOwner.refillRatifiedMintPool({ from: owner1 })
            await this.multisigOwner.refillRatifiedMintPool({ from: owner2 })
        })

        it('call refillInstantMintPool of tokenController', async function(){
            await this.multisigOwner.refillMultiSigMintPool({ from: owner1 })
            await this.multisigOwner.refillMultiSigMintPool({ from: owner2 })
            await this.multisigOwner.refillRatifiedMintPool({ from: owner1 })
            await this.multisigOwner.refillRatifiedMintPool({ from: owner2 })
            await this.multisigOwner.refillInstantMintPool({ from: owner1 })
            await this.multisigOwner.refillInstantMintPool({ from: owner2 })
        })

        it('call pauseMints of tokenController', async function(){
            await this.multisigOwner.pauseMints({from: owner1})
            await this.multisigOwner.pauseMints({from: owner2})
            let mintPaused = await this.controller.mintPaused()
            assert.equal(mintPaused,true)
            await this.multisigOwner.unpauseMints({from: owner1})
            await this.multisigOwner.unpauseMints({from: owner2})
            mintPaused = await this.controller.mintPaused()
            assert.equal(mintPaused,false)
        })

        it('call setTrueUSD of tokenController', async function(){
            await this.multisigOwner.setTrueUSD(this.token.address, {from: owner1})
            await this.multisigOwner.setTrueUSD(this.token.address, {from: owner2})
            const trueUSD = await this.controller.trueUSD()
            assert.equal(trueUSD,this.token.address)
        })

        it('call changeTokenName of tokenController', async function(){
            await this.multisigOwner.changeTokenName("Terry Token", "ttt", {from: owner1})
            await this.multisigOwner.changeTokenName("Terry Token", "ttt", {from: owner2})
            const name = await this.token.name()
            const symbol = await this.token.symbol()
            assert.equal(name,"Terry Token")
            assert.equal(symbol,"ttt")
        })

        it('call setTusdRegistry of tokenController', async function(){
            await this.multisigOwner.setTusdRegistry(this.registry.address, {from: owner1})
            await this.multisigOwner.setTusdRegistry(this.registry.address, {from: owner2})
            const registry = await this.token.registry()
            assert.equal(registry,this.registry.address)
        })

        it('call transferChild of tokenController', async function(){
            await this.multisigOwner.transferChild(this.token.address, oneHundred, {from: owner1})
            await this.multisigOwner.transferChild(this.token.address, oneHundred, {from: owner2})
            const pendingOwner = await this.token.pendingOwner()
            assert.equal(pendingOwner, oneHundred)
        })

        it('call requestReclaimContract of tokenController', async function(){
            const balances = await this.token.balances()
            let balanceOwner = await BalanceSheet.at(balances).owner()
            assert.equal(balanceOwner, this.token.address)

            await this.multisigOwner.requestReclaimContract(balances, { from: owner1 })
            await this.multisigOwner.requestReclaimContract(balances, { from: owner2 })
            await this.multisigOwner.issueClaimOwnership(balances, { from: owner1 })
            await this.multisigOwner.issueClaimOwnership(balances, { from: owner2 })
            balanceOwner = await BalanceSheet.at(balances).owner()
            assert.equal(balanceOwner, this.controller.address)

        })


        it('call requestReclaimEther of tokenController', async function(){
            const forceEther = await ForceEther.new({ from: oneHundred, value: "10000000000000000000" })
            await forceEther.destroyAndSend(this.token.address)
            const balance1 = web3.fromWei(web3.eth.getBalance(this.multisigOwner.address), 'ether').toNumber()
            await this.multisigOwner.requestReclaimEther({from: owner1})
            await this.multisigOwner.requestReclaimEther({from: owner2})
            const balance2 = web3.fromWei(web3.eth.getBalance(this.multisigOwner.address), 'ether').toNumber()
            assert.isAbove(balance2, balance1)

        })

        it('call requestReclaimToken of tokenController', async function(){
            this.basicToken = await BasicTokenMock.new(this.token.address, 100, {from: owner1});

            await this.multisigOwner.requestReclaimToken(this.basicToken.address, {from: owner1})
            await this.multisigOwner.requestReclaimToken(this.basicToken.address, {from: owner2})
            
            const tokenContractBalance = await this.basicToken.balanceOf(this.token.address)
            const multiSigBalance = await this.basicToken.balanceOf(this.multisigOwner.address)
            assert.equal(Number(tokenContractBalance), 0)
            assert.equal(Number(multiSigBalance), 100)

            await this.multisigOwner.msReclaimToken(this.basicToken.address, oneHundred, {from : owner1 })
            await this.multisigOwner.msReclaimToken(this.basicToken.address, oneHundred,  {from : owner2 })
            
            const userBalance = await this.basicToken.balanceOf(oneHundred)
            assert.equal(Number(userBalance), 100)
        })

        it('call setGlobalPause of tokenController', async function(){
            await this.multisigOwner.setGlobalPause(oneHundred, {from: owner1})
            await this.multisigOwner.setGlobalPause(oneHundred, {from: owner2})
            const GlobalPauseAddress = await this.token.globalPause()
            assert.equal(GlobalPauseAddress, oneHundred)

        })
    
        it('call setTrueUsdFastPause of tokenController', async function(){
            await this.multisigOwner.setTrueUsdFastPause(oneHundred, {from: owner1})
            await this.multisigOwner.setTrueUsdFastPause(oneHundred, {from: owner2})
            const trueUsdFastPause = await this.controller.trueUsdFastPause()
            assert.equal(trueUsdFastPause, oneHundred)
        })

        it('call pauseTrueUSD and unpauseTrueUSD of tokenController', async function(){
            await this.multisigOwner.pauseTrueUSD({from: owner1})
            await this.multisigOwner.pauseTrueUSD({from: owner2})
            let paused = await this.token.paused()
            assert.equal(paused, true)
            await this.multisigOwner.unpauseTrueUSD({from: owner1})
            await this.multisigOwner.unpauseTrueUSD({from: owner2})
            paused = await this.token.paused()
            assert.equal(paused, false)
        })

        it('call wipeBlackListedTrueUSD of tokenController', async function(){
            await this.registry.setAttribute(blackListed, "isBlacklisted", 1, "notes", { from: owner1 })
            await this.multisigOwner.wipeBlackListedTrueUSD(blackListed, {from: owner1})
            await this.multisigOwner.wipeBlackListedTrueUSD(blackListed, {from: owner2})
        })

        it('call setBurnBounds of tokenController', async function(){
            await this.multisigOwner.setBurnBounds(3*10**18, 4*10**18, {from: owner1})
            await this.multisigOwner.setBurnBounds(3*10**18, 4*10**18, {from: owner2})

            const min = await this.token.burnMin()
            assert.equal(min, 3*10**18)
            const max = await this.token.burnMax()
            assert.equal(max, 4*10**18)

        })
    })

    describe('mint related owner actions', function(){
        beforeEach(async function () {
            await this.controller.setMintThresholds(10*10**18,100*10**18,1000*10**18, { from: owner1 })
            await this.controller.setMintLimits(30*10**18,300*10**18,3000*10**18,{ from: owner1 })
            await this.controller.refillMultiSigMintPool({ from: owner1 })
            await this.controller.refillRatifiedMintPool({ from: owner1 })
            await this.controller.refillInstantMintPool({ from: owner1 })
            await this.controller.transferOwnership(this.multisigOwner.address, { from: owner1 })
            await this.multisigOwner.msIssueClaimContract(this.controller.address, {from : owner1 })
            await this.multisigOwner.msIssueClaimContract(this.controller.address, {from : owner2 })
            await this.multisigOwner.msSetTokenController(this.controller.address, {from : owner1 })
            await this.multisigOwner.msSetTokenController(this.controller.address, {from : owner2 })
            await this.multisigOwner.transferMintKey(mintKey, {from : owner2 })
            await this.multisigOwner.transferMintKey(mintKey, {from : owner3 })

        })

        it('owner can instant mint', async function(){
            await this.multisigOwner.instantMint(oneHundred, 10*10**18,  {from: owner1})
            await this.multisigOwner.instantMint(oneHundred, 10*10**18, {from: owner2})
            await assertBalance(this.token, oneHundred, 110*10**18)
        })

        it('owner can pause and unpause mint', async function(){
            await this.multisigOwner.requestMint(oneHundred, 10*10**18, {from: owner1})
            await this.multisigOwner.requestMint(oneHundred, 10*10**18, {from: owner2})
            await this.multisigOwner.pauseMint(0,  {from: owner1})
            await this.multisigOwner.pauseMint(0,  {from: owner2})
            let mintOperation = await this.controller.mintOperations(0)
            assert.equal(mintOperation[4],true)
            await this.multisigOwner.unpauseMint(0,  {from: owner1})
            await this.multisigOwner.unpauseMint(0,  {from: owner2})
            mintOperation = await this.controller.mintOperations(0)
            assert.equal(mintOperation[4],false)
        })

        it('owner invalidate past request mints', async function(){
            await this.multisigOwner.requestMint(oneHundred, 10*10**18, {from: owner1})
            await this.multisigOwner.requestMint(oneHundred, 10*10**18, {from: owner2})
            await this.multisigOwner.requestMint(oneHundred, 20*10**18, {from: owner1})
            await this.multisigOwner.requestMint(oneHundred, 20*10**18, {from: owner2})
            await this.multisigOwner.invalidateAllPendingMints({from: owner1})
            await this.multisigOwner.invalidateAllPendingMints({from: owner2})
<<<<<<< HEAD
            const invalidateBefore = await this.controller.mintReqInvalidBeforeThisBlock()
=======
            const invalidateBefore = Number(await this.controller.mintReqInValidBeforeThisBlock())
>>>>>>> e5ff5220
            assert.isAbove(invalidateBefore, 0)

        })

        it('owner request and ratify a large mint', async function(){
            await this.multisigOwner.requestMint(oneHundred, 30000*10**18, {from: owner1})
            await this.multisigOwner.requestMint(oneHundred, 30000*10**18, {from: owner2})
            await this.multisigOwner.ratifyMint(0, oneHundred, 30000*10**18,  {from: owner1})
            await this.multisigOwner.ratifyMint(0, oneHundred, 30000*10**18, {from: owner2})
            await assertBalance(this.token, oneHundred, 30100*10**18)
        })

        it('owners can revoke mint', async function(){
            await this.multisigOwner.requestMint(oneHundred, 10*10**18,  {from: owner1})
            await this.multisigOwner.requestMint(oneHundred, 10*10**18, {from: owner2})
            await this.multisigOwner.revokeMint(0, {from: owner1})
            await this.multisigOwner.revokeMint(0, {from: owner3})
            const mintOperation = await this.controller.mintOperations(0)
            assert.equal(mintOperation[0],0x0000000000000000000000000000000000000000)
            assert.equal(Number(mintOperation[1]),0)
        })
    })
})<|MERGE_RESOLUTION|>--- conflicted
+++ resolved
@@ -426,11 +426,7 @@
             await this.multisigOwner.requestMint(oneHundred, 20*10**18, {from: owner2})
             await this.multisigOwner.invalidateAllPendingMints({from: owner1})
             await this.multisigOwner.invalidateAllPendingMints({from: owner2})
-<<<<<<< HEAD
-            const invalidateBefore = await this.controller.mintReqInvalidBeforeThisBlock()
-=======
-            const invalidateBefore = Number(await this.controller.mintReqInValidBeforeThisBlock())
->>>>>>> e5ff5220
+            const invalidateBefore = Number(await this.controller.mintReqInvalidBeforeThisBlock())
             assert.isAbove(invalidateBefore, 0)
 
         })
