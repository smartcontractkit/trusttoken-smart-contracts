import { expect, use } from 'chai'
import { MockProvider, solidity } from 'ethereum-waffle'
import { BigNumber, BigNumberish, ContractTransaction, Wallet } from 'ethers'

import { beforeEachWithFixture, expectScaledCloseTo, parseEth, timeTravel } from 'utils'

import {
  BorrowingMutex,
  BorrowingMutex__factory,
  DebtToken__factory,
  ImplementationReference__factory,
  LoanToken2,
  LoanToken2__factory,
  MockTrueCurrency,
  MockTrueCurrency__factory,
  PoolFactory__factory,
<<<<<<< HEAD
  TestLoanFactory,
  TestLoanFactory__factory,
=======
  TrueFiCreditOracle__factory,
>>>>>>> a6ad5702
  TrueFiPool2__factory,
} from 'contracts'
import { deployContract } from 'scripts/utils/deployContract'
import { AddressZero } from '@ethersproject/constants'
import { formatEther } from '@ethersproject/units'

use(solidity)

describe('LoanToken2', () => {
  enum LoanTokenStatus {
    Awaiting, Funded, Withdrawn, Settled, Defaulted,
    Liquidated
  }

  const dayInSeconds = 60 * 60 * 24
  const yearInSeconds = dayInSeconds * 365
  const averageMonthInSeconds = yearInSeconds / 12
  const defaultedLoanCloseTime = yearInSeconds + 3 * dayInSeconds

  const withdraw = async (wallet: Wallet, beneficiary = wallet.address) =>
    loanToken.connect(wallet).withdraw(beneficiary)

  const payback = async (wallet: Wallet, amount: BigNumberish) => token.mint(loanToken.address, amount)

  let lender: Wallet
  let borrower: Wallet
  let other: Wallet
  let loanToken: LoanToken2
  let token: MockTrueCurrency
  let poolAddress: string
  let provider: MockProvider
  let borrowingMutex: BorrowingMutex
  let loanFactory: TestLoanFactory

  async function fund () {
    const tx = await loanToken.fund()
    await borrowingMutex.lock(borrower.address, loanToken.address)
    return tx
  }

  beforeEachWithFixture(async (wallets, _provider) => {
    [lender, borrower, other] = wallets
    provider = _provider

    token = await new MockTrueCurrency__factory(lender).deploy()
    await token.initialize()
    await token.mint(lender.address, parseEth(1000))

    const poolFactory = await deployContract(lender, PoolFactory__factory)
    const poolImplementation = await deployContract(lender, TrueFiPool2__factory)
    const implementationReference = await deployContract(lender, ImplementationReference__factory, [poolImplementation.address])
    const creditOracle = await deployContract(lender, TrueFiCreditOracle__factory)
    await poolFactory.initialize(implementationReference.address, AddressZero, AddressZero, AddressZero)
    await poolFactory.allowToken(token.address, true)
    await poolFactory.createPool(token.address)
    await creditOracle.initialize()
    poolAddress = await poolFactory.pool(token.address)
    borrowingMutex = await deployContract(lender, BorrowingMutex__factory)
    await borrowingMutex.initialize()
    await borrowingMutex.allowLocker(lender.address, true)
    loanFactory = await deployContract(lender, TestLoanFactory__factory)
    await loanFactory.initialize(poolFactory.address, lender.address, AddressZero, AddressZero, AddressZero, AddressZero, borrowingMutex.address, AddressZero)
    const debtToken = await deployContract(lender, DebtToken__factory)
    await loanFactory.setDebtTokenImplementation(debtToken.address)
    loanToken = await new LoanToken2__factory(lender).deploy()
    await loanToken.initialize(
      poolAddress,
      borrowingMutex.address,
      borrower.address,
      lender.address,
      AddressZero,
      lender.address,
<<<<<<< HEAD
      loanFactory.address,
=======
      lender.address, // easier testing purposes
      creditOracle.address,
>>>>>>> a6ad5702
      parseEth(1000),
      yearInSeconds,
      1000,
    )
    await loanFactory.setIsLoanToken(loanToken.address)
    await token.approve(loanToken.address, parseEth(1000))
  })

  describe('Constructor', () => {
    it('correctly takes token from pool', async () => {
      expect(await loanToken.token()).to.equal(token.address)
    })

    it('sets pool address', async () => {
      expect(await loanToken.pool()).to.equal(poolAddress)
    })

    it('sets loan params', async () => {
      expect(await loanToken.borrower()).to.equal(borrower.address)
      expect(await loanToken.amount()).to.equal(parseEth(1000))
      expect(await loanToken.term()).to.equal(yearInSeconds)
      expect(await loanToken.apy()).to.equal(1000)
      expect(await loanToken.start()).to.be.equal(0)
      expect(await loanToken.status()).to.equal(LoanTokenStatus.Awaiting)
    })

    it('sets borrowers debt', async () => {
      expect(await loanToken.debt()).to.equal(parseEth(1100))
    })

    it('sets erc20 params', async () => {
      expect(await loanToken.name()).to.equal('TrueFi Loan Token')
      expect(await loanToken.symbol()).to.equal('LOAN')
      expect(await loanToken.decimals()).to.equal(18)
    })
  })

  describe('Fund', () => {
    let creationTimestamp: number
    let tx: ContractTransaction

    beforeEach(async () => {
      tx = await fund()
      const { blockNumber } = await tx.wait()
      creationTimestamp = (await provider.getBlock(blockNumber)).timestamp
    })

    it('sets status to Funded', async () => {
      expect(await loanToken.status()).to.equal(LoanTokenStatus.Funded)
    })

    it('sets loan start timestamp', async () => {
      expect(await loanToken.start()).to.equal(creationTimestamp)
    })

    it('mints lenders loan tokens', async () => {
      expect(await loanToken.balanceOf(lender.address)).to.equal(parseEth(1100))
      expect(await loanToken.totalSupply()).to.equal(parseEth(1100))
    })

    it('transfers proper amount of currency token from lender to loanToken contact', async () => {
      expect(await token.balanceOf(loanToken.address)).to.equal(parseEth(1000))
    })

    it('reverts when funding the same loan token twice', async () => {
      await expect(loanToken.fund())
        .to.be.revertedWith('LoanToken2: Current status should be Awaiting')
    })

    it('emits event', async () => {
      await expect(Promise.resolve(tx)).to.emit(loanToken, 'Funded').withArgs(lender.address)
    })

    it('reverts if not called by lender', async () => {
      await expect(loanToken.connect(borrower).fund())
        .to.be.revertedWith('LoanToken2: Current status should be Awaiting')
    })
  })

  describe('Withdraw', () => {
    it('borrower can take funds from loan token', async () => {
      await fund()
      await withdraw(borrower)
      expect(await token.balanceOf(borrower.address)).to.equal(await loanToken.amount())
    })

    it('transfers funds to beneficiary', async () => {
      await fund()
      const randomAddress = Wallet.createRandom().address
      await withdraw(borrower, randomAddress)
      expect(await token.balanceOf(randomAddress)).to.equal(await loanToken.amount())
    })

    it('sets status to Withdrawn', async () => {
      await fund()
      await withdraw(borrower)
      expect(await loanToken.status()).to.equal(LoanTokenStatus.Withdrawn)
    })

    it('reverts if trying to withdraw twice', async () => {
      await fund()
      await withdraw(borrower)
      await expect(withdraw(borrower)).to.be.revertedWith('LoanToken2: Current status should be Funded')
    })

    it('reverts when withdrawing from not funded loan', async () => {
      await expect(withdraw(borrower)).to.be.revertedWith('LoanToken2: Current status should be Funded')
    })

    it('reverts when withdrawing from closed loan', async () => {
      await fund()
      await timeTravel(provider, defaultedLoanCloseTime)
      await loanToken.enterDefault()
      await expect(withdraw(borrower)).to.be.revertedWith('LoanToken2: Current status should be Funded')
    })

    it('reverts when sender is not a borrower', async () => {
      await fund()
      await expect(withdraw(lender)).to.be.revertedWith('LoanToken2: Caller is not the borrower')
    })

    it('emits event', async () => {
      await fund()
      await expect(withdraw(borrower)).to.emit(loanToken, 'Withdrawn').withArgs(borrower.address)
    })
  })

  describe('Settle', () => {
    it('sets status to Settled if whole debt has been returned after term has passed', async () => {
      await fund()
      await withdraw(borrower)
      await timeTravel(provider, yearInSeconds)
      await token.mint(loanToken.address, parseEth(1100))
      await loanToken.settle()
      expect(await loanToken.status()).to.equal(LoanTokenStatus.Settled)
    })

    it('sets status to Settled if whole debt has been returned before term has passed', async () => {
      await fund()
      await withdraw(borrower)
      await token.mint(loanToken.address, parseEth(1100))
      await loanToken.settle()
      expect(await loanToken.status()).to.equal(LoanTokenStatus.Settled)
    })

    it('loan can be payed back 1 day after term has ended', async () => {
      await fund()
      await withdraw(borrower)
      await timeTravel(provider, yearInSeconds + dayInSeconds / 2)
      await expect(loanToken.enterDefault()).to.be.revertedWith('LoanToken2: Loan cannot be defaulted yet')
      await token.mint(loanToken.address, parseEth(1100))
      await loanToken.settle()
      expect(await loanToken.status()).to.equal(LoanTokenStatus.Settled)
    })

    it('reverts when closing not funded loan', async () => {
      await expect(loanToken.settle()).to.be.revertedWith('LoanToken2: Current status should be Funded or Withdrawn')
    })

    it('unlocks the mutex', async () => {
      await fund()
      await withdraw(borrower)
      await token.mint(loanToken.address, parseEth(1100))
      expect(await borrowingMutex.isUnlocked(borrower.address)).to.be.false
      await loanToken.settle()
      expect(await borrowingMutex.isUnlocked(borrower.address)).to.be.true
    })
  })

  describe('Enter Default', () => {
    it('sets status to Defaulted if no debt has been returned', async () => {
      await fund()
      await withdraw(borrower)
      await timeTravel(provider, defaultedLoanCloseTime)
      await loanToken.enterDefault()
      expect(await loanToken.status()).to.equal(LoanTokenStatus.Defaulted)
    })

    it('sets status to Defaulted if not whole debt has been returned', async () => {
      await fund()
      await withdraw(borrower)
      await timeTravel(provider, defaultedLoanCloseTime)
      await token.mint(loanToken.address, parseEth(1099))
      await loanToken.enterDefault()
      expect(await loanToken.status()).to.equal(LoanTokenStatus.Defaulted)
    })

    it('reverts when closing right after funding', async () => {
      await fund()
      await expect(loanToken.enterDefault()).to.be.revertedWith('LoanToken2: Loan cannot be defaulted yet')
    })

    it('reverts when closing ongoing loan', async () => {
      await fund()
      await expect(loanToken.enterDefault()).to.be.revertedWith('LoanToken2: Loan cannot be defaulted yet')
      await timeTravel(provider, yearInSeconds - 10)
      await expect(loanToken.enterDefault()).to.be.revertedWith('LoanToken2: Loan cannot be defaulted yet')
    })

    it('reverts when trying to close already closed loan', async () => {
      await fund()
      await timeTravel(provider, defaultedLoanCloseTime)
      await loanToken.enterDefault()
      await expect(loanToken.enterDefault()).to.be.revertedWith('LoanToken2: Current status should be Funded or Withdrawn')
    })

    it('emits event', async () => {
      await fund()
      await withdraw(borrower)
      await token.mint(loanToken.address, parseEth(1099))
      await timeTravel(provider, defaultedLoanCloseTime)
      await expect(loanToken.enterDefault()).to.emit(loanToken, 'Defaulted')
    })

    it('keeps the mutex locked', async () => {
      await fund()
      await withdraw(borrower)
      await timeTravel(provider, defaultedLoanCloseTime)
      expect(await borrowingMutex.isUnlocked(borrower.address)).to.be.false
      await loanToken.enterDefault()
      expect(await borrowingMutex.isUnlocked(borrower.address)).to.be.false
      expect(await borrowingMutex.locker(borrower.address)).to.equal(loanToken.address)
    })
  })

  describe('liquidate', () => {
    it('reverts because liquidation is not supported', async () => {
      await expect(loanToken.liquidate())
        .to.be.revertedWith('LoanToken2: Liquidation not supported')
    })
  })

  describe('Repay', () => {
    it('reverts if called before withdraw', async () => {
      await expect(loanToken.repay(lender.address, 1)).to.be.revertedWith('LoanToken2: Only after loan has been withdrawn')
      await fund()
      await expect(loanToken.repay(lender.address, 1)).to.be.revertedWith('LoanToken2: Only after loan has been withdrawn')
    })

    it('transfers trueCurrencies to loanToken', async () => {
      await fund()
      await withdraw(borrower)
      await token.connect(borrower).approve(loanToken.address, parseEth(100))
      await loanToken.repay(borrower.address, parseEth(100))

      expect(await token.balanceOf(borrower.address)).to.equal(parseEth(1000).sub(parseEth(100)))
      expect(await token.balanceOf(loanToken.address)).to.equal(parseEth(100))
    })

    it('reverts if borrower tries to repay more than remaining debt', async () => {
      await fund()
      await withdraw(borrower)
      await token.mint(borrower.address, parseEth(300))
      await token.connect(borrower).approve(loanToken.address, parseEth(1200))

      await expect(loanToken.repay(borrower.address, parseEth(1200)))
        .to.be.revertedWith('LoanToken2: Cannot repay over the debt')

      await loanToken.repay(borrower.address, parseEth(500))

      await expect(loanToken.repay(borrower.address, parseEth(1000)))
        .to.be.revertedWith('LoanToken2: Cannot repay over the debt')
    })

    it('emits proper event', async () => {
      await fund()
      await withdraw(borrower)
      await token.connect(borrower).approve(loanToken.address, parseEth(100))
      await expect(loanToken.repay(borrower.address, parseEth(100)))
        .to.emit(loanToken, 'Repaid')
        .withArgs(borrower.address, parseEth(100))
    })
  })

  describe('Repay in full', () => {
    it('reverts if called before withdraw', async () => {
      await expect(loanToken.repayInFull(lender.address)).to.be.revertedWith('LoanToken2: Only after loan has been withdrawn')
      await fund()
      await expect(loanToken.repayInFull(lender.address)).to.be.revertedWith('LoanToken2: Only after loan has been withdrawn')
    })

    it('transfers trueCurrencies to loanToken', async () => {
      await fund()
      await withdraw(borrower)
      const debt = await loanToken.debt()
      await token.connect(borrower).approve(loanToken.address, debt)
      await token.mint(borrower.address, parseEth(300))
      await loanToken.repayInFull(borrower.address)

      expect(await token.balanceOf(borrower.address)).to.equal(parseEth(1000).add(parseEth(300)).sub(debt))
      expect(await token.balanceOf(loanToken.address)).to.equal(debt)
    })

    it('emits Repaid event', async () => {
      await fund()
      await withdraw(borrower)
      const debt = await loanToken.debt()
      await token.connect(borrower).approve(loanToken.address, debt)
      await token.mint(borrower.address, parseEth(300))
      await expect(loanToken.repayInFull(borrower.address))
        .to.emit(loanToken, 'Repaid')
        .withArgs(borrower.address, debt)
    })

    it('emits Settled event', async () => {
      await fund()
      await withdraw(borrower)
      const debt = await loanToken.debt()
      await token.connect(borrower).approve(loanToken.address, debt)
      await token.mint(borrower.address, parseEth(300))
      await expect(loanToken.repayInFull(borrower.address))
        .to.emit(loanToken, 'Settled')
        .withArgs(debt)
    })
  })

  describe('Redeem', () => {
    beforeEach(async () => {
      await token.mint(borrower.address, parseEth(100))
    })

    it('reverts if called before loan is closed', async () => {
      await expect(loanToken.redeem(1)).to.be.revertedWith('LoanToken2: Only after loan has been closed')
      await fund()
      await expect(loanToken.redeem(1)).to.be.revertedWith('LoanToken2: Only after loan has been closed')
      await withdraw(borrower)
      await expect(loanToken.redeem(1)).to.be.revertedWith('LoanToken2: Only after loan has been closed')
    })

    it('reverts if redeeming more than own balance', async () => {
      await fund()
      await timeTravel(provider, yearInSeconds)
      await payback(borrower, parseEth(100))
      await expect(loanToken.redeem(parseEth(1100))).to.be.revertedWith('LoanToken2: Only after loan has been closed')
    })

    it('emits event', async () => {
      await fund()
      await timeTravel(provider, defaultedLoanCloseTime)
      await loanToken.enterDefault()
      await expect(loanToken.redeem(parseEth(1100))).to.emit(loanToken, 'Redeemed').withArgs(lender.address, parseEth(1100), parseEth(1000))
    })

    describe('Simple case: loan settled, redeem all', () => {
      beforeEach(async () => {
        await fund()
        await timeTravel(provider, yearInSeconds)
        await payback(borrower, await parseEth(100))
        await loanToken.settle()
        await expect(() => loanToken.redeem(parseEth(1100))).to.changeTokenBalance(token, lender, parseEth(1100))
      })

      it('burns loan tokens', async () => {
        expect(await loanToken.totalSupply()).to.equal(0)
        expect(await loanToken.balanceOf(lender.address)).to.equal(0)
      })

      it('repaid amount does not change', async () => {
        expect(await loanToken.repaid()).to.equal(parseEth(1100))
      })
    })

    describe('loan defaulted (3/4 paid back), redeem all', () => {
      beforeEach(async () => {
        await fund()
        await timeTravel(provider, defaultedLoanCloseTime)
        await withdraw(borrower)
        await payback(borrower, parseEth(825))
        await loanToken.enterDefault()
        await expect(() => loanToken.redeem(parseEth(1100))).to.changeTokenBalance(token, lender, parseEth(825))
      })

      it('burns loan tokens', async () => {
        expect(await loanToken.totalSupply()).to.equal(0)
        expect(await loanToken.balanceOf(lender.address)).to.equal(0)
      })

      it('repaid amount does not change', async () => {
        expect(await loanToken.repaid()).to.equal(parseEth(825))
      })
    })

    describe('loan defaulted (1/2 paid back), redeem half, then rest is paid back, redeem rest', () => {
      beforeEach(async () => {
        await fund()
        await timeTravel(provider, defaultedLoanCloseTime)
        await withdraw(borrower)
        await payback(borrower, parseEth(550))
        await loanToken.enterDefault()
        await loanToken.redeem(parseEth(550))
        expect(await token.balanceOf(lender.address)).to.equal(await parseEth(275))
        await payback(borrower, parseEth(550))
        await loanToken.redeem(parseEth(550))
      })

      it('transfers all trueCurrency tokens to lender', async () => {
        expect(await token.balanceOf(lender.address)).to.equal(await parseEth(1100))
      })

      it('burns loan tokens', async () => {
        expect(await loanToken.totalSupply()).to.equal(0)
        expect(await loanToken.balanceOf(lender.address)).to.equal(0)
      })

      it('repaid is total paid back amount', async () => {
        expect(await loanToken.repaid()).to.equal(parseEth(1100))
      })

      it('status is still DEFAULTED', async () => {
        expect(await loanToken.status()).to.equal(LoanTokenStatus.Defaulted)
      })
    })

    describe('loan defaulted (1/2 paid back), redeem part, then rest is paid back, redeem rest - many LOAN holders', () => {
      beforeEach(async () => {
        await fund()
        // burn excessive tokens
        await token.transfer(Wallet.createRandom().address, await token.balanceOf(lender.address))
        await loanToken.transfer(other.address, parseEth(550))
        await timeTravel(provider, defaultedLoanCloseTime)
        await withdraw(borrower)
        await payback(borrower, parseEth(550))
        await loanToken.enterDefault()
        await loanToken.redeem(parseEth(275))
        expect(await token.balanceOf(lender.address)).to.equal(parseEth(275).div(2))
        await payback(borrower, parseEth(550))
        await loanToken.redeem(parseEth(275))
        await loanToken.connect(other).redeem(parseEth(550))
      })

      it('transfers all trueCurrency tokens to LOAN holders', async () => {
        expect(await token.balanceOf(lender.address)).to.equal(parseEth(275).div(2).add(parseEth(1100).mul(7).div(24)))
        expect(await token.balanceOf(other.address)).to.equal(parseEth(1100).mul(7).div(12).add(1)) // 1 wei err
      })

      it('burns loan tokens', async () => {
        expect(await loanToken.totalSupply()).to.equal(0)
        expect(await loanToken.balanceOf(lender.address)).to.equal(0)
      })

      it('repaid is total paid back amount', async () => {
        expect(await loanToken.repaid()).to.equal(parseEth(1100))
      })

      it('status is still DEFAULTED', async () => {
        expect(await loanToken.status()).to.equal(LoanTokenStatus.Defaulted)
      })
    })
  })

  describe('Reclaim', () => {
    beforeEach(async () => {
      await fund()
      await withdraw(borrower)
      await timeTravel(provider, defaultedLoanCloseTime)
      await token.connect(borrower).approve(loanToken.address, parseEth(100))
    })

    const paybackRedeemPayback = async () => {
      await payback(borrower, parseEth(900))
      await loanToken.redeem(parseEth(1100))
      await payback(borrower, parseEth(200))
    }

    it('reverts when loan not closed', async () => {
      await expect(loanToken.connect(borrower).reclaim())
        .to.be.revertedWith('LoanToken2: Only after loan has been closed')
    })

    it('reverts when not borrower tries access', async () => {
      await loanToken.enterDefault()
      await expect(loanToken.reclaim())
        .to.be.revertedWith('LoanToken2: Caller is not the borrower')
    })

    it('reverts when total supply is greater than 0', async () => {
      await loanToken.enterDefault()
      await expect(loanToken.connect(borrower).reclaim())
        .to.be.revertedWith('LoanToken2: Cannot reclaim when LoanTokens are in circulation')
    })

    it('reverts when balance is 0', async () => {
      await loanToken.enterDefault()
      await payback(borrower, parseEth(1100))
      await loanToken.redeem(parseEth(1100))
      await expect(loanToken.connect(borrower).reclaim())
        .to.be.revertedWith('LoanToken2: Cannot reclaim when balance 0')
    })

    it('reclaims surplus when conditions met', async () => {
      await loanToken.enterDefault()
      await paybackRedeemPayback()
      await expect(() => loanToken.connect(borrower).reclaim())
        .to.changeTokenBalance(token, borrower, parseEth(200))
    })

    it('reverts when reclaims twice', async () => {
      await loanToken.enterDefault()
      await paybackRedeemPayback()
      await loanToken.connect(borrower).reclaim()
      await expect(loanToken.connect(borrower).reclaim())
        .to.be.revertedWith('LoanToken2: Cannot reclaim when balance 0')
    })

    it('reclaims, pays some more and reclaims again', async () => {
      await loanToken.enterDefault()
      await payback(borrower, parseEth(900))
      await loanToken.redeem(parseEth(1100))
      await payback(borrower, parseEth(100))
      await expect(() => loanToken.connect(borrower).reclaim())
        .to.changeTokenBalance(token, borrower, parseEth(100))
      await payback(borrower, parseEth(100))
      await expect(() => loanToken.connect(borrower).reclaim())
        .to.changeTokenBalance(token, borrower, parseEth(100))
    })

    it('emits event', async () => {
      await loanToken.enterDefault()
      await paybackRedeemPayback()
      await expect(loanToken.connect(borrower).reclaim()).to.emit(loanToken, 'Reclaimed')
        .withArgs(borrower.address, parseEth(200))
    })
  })

  describe('Transferability', () => {
    it('initially set to false', async () => {
      expect(await loanToken.transferable()).to.eq(false)
    })

    it('only admin can call', async () => {
      await expect(loanToken.connect(borrower).allowAllTransfers(true))
        .to.be.revertedWith('LoanToken2: Caller is not the admin')
    })

    it('allow all transfers', async () => {
      await loanToken.allowAllTransfers(true)
      expect(await loanToken.transferable()).to.eq(true)

      await loanToken.allowAllTransfers(false)
      expect(await loanToken.transferable()).to.eq(false)
    })

    it('anyone can transfer', async () => {
      await fund()
      await loanToken.transfer(other.address, 10)
      await loanToken.allowAllTransfers(true)
      expect(await loanToken.canTransfer(other.address)).to.eq(false)
      await expect(loanToken.connect(other).transfer(lender.address, 2)).to.be.not.reverted
    })

    it('emits event', async () => {
      await expect(loanToken.allowAllTransfers(true))
        .to.emit(loanToken, 'TransferabilityChanged')
        .withArgs(true)
    })
  })

  describe('Whitelisting', () => {
    it('reverts when not whitelisted before funding', async () => {
      await expect(loanToken.connect(other).allowTransfer(other.address, true)).to.be.revertedWith('LoanToken2: This can be performed only by lender')
    })

    it('reverts when not whitelisted not by a lender', async () => {
      await fund()
      await expect(loanToken.connect(other).allowTransfer(other.address, true)).to.be.revertedWith('LoanToken2: This can be performed only by lender')
    })

    it('non-whitelisted address cannot transfer', async () => {
      await fund()
      await loanToken.transfer(other.address, 10)
      await expect(loanToken.connect(other).transfer(lender.address, 2)).to.be.revertedWith('LoanToken2: This can be performed only by lender, ftlAgency, or accounts allowed to transfer')
    })

    it('whitelisted address can transfer', async () => {
      await fund()
      await loanToken.transfer(other.address, 10)
      await loanToken.allowTransfer(other.address, true)
      await expect(loanToken.connect(other).transfer(lender.address, 2)).to.be.not.reverted
    })
  })

  describe('Debt calculation', () => {
    const getDebt = async (amount: number, termInMonths: number, apy: number) => {
      const contract = await new LoanToken2__factory(borrower).deploy()
      await contract.initialize(poolAddress, borrowingMutex.address, borrower.address, lender.address, AddressZero, lender.address, lender.address, AddressZero, parseEth(amount.toString()), termInMonths * averageMonthInSeconds, apy)
      return Number.parseInt(formatEther(await contract.debt()))
    }

    it('1 year, 10%', async () => {
      expect(await getDebt(1000, 12, 1000)).to.equal(1100)
    })

    it('1 year, 25%', async () => {
      expect(await getDebt(1000, 12, 2500)).to.equal(1250)
    })

    it('0.5 year, 10%', async () => {
      expect(await getDebt(1000, 6, 1000)).to.equal(1050)
    })

    it('3 years, 8%', async () => {
      expect(await getDebt(1000, 36, 800)).to.equal(1240)
    })

    it('2.5 years, 12%', async () => {
      expect(await getDebt(1000, 30, 1200)).to.equal(1300)
    })
  })

  describe('Is repaid?', () => {
    it('reverts if called before funding', async () => {
      await expect(loanToken.isRepaid()).to.be.revertedWith('LoanToken2: Current status should be Funded or Withdrawn')
    })

    it('reverts if called after settling', async () => {
      await fund()
      await withdraw(borrower)
      const debt = await loanToken.debt()
      await token.connect(borrower).approve(loanToken.address, debt)
      await token.mint(borrower.address, parseEth(300))
      await loanToken.repayInFull(borrower.address)
      await expect(loanToken.isRepaid()).to.be.revertedWith('LoanToken2: Current status should be Funded or Withdrawn')
    })

    it('returns false before full repayment', async () => {
      await fund()
      await withdraw(borrower)
      await token.connect(borrower).approve(loanToken.address, parseEth(100))
      await loanToken.repay(borrower.address, parseEth(100))

      expect(await loanToken.isRepaid()).to.be.false
    })

    it('returns true after transfer repayment', async () => {
      await fund()
      await withdraw(borrower)
      await token.connect(borrower).approve(loanToken.address, parseEth(900))
      await loanToken.repay(borrower.address, parseEth(900))
      await token.mint(loanToken.address, parseEth(300))

      expect(await loanToken.isRepaid()).to.be.true
    })
  })

  describe('Value', () => {
    let loanTokenBalance: BigNumber

    beforeEach(async () => {
      await fund()
      loanTokenBalance = await loanToken.balanceOf(lender.address)
    })

    it('beginning of the loan', async () => {
      expectScaledCloseTo(await loanToken.value(loanTokenBalance), parseEth(1000))
      expectScaledCloseTo(await loanToken.value(loanTokenBalance.div(2)), parseEth(1000).div(2))
    })

    it('middle of the loan', async () => {
      await timeTravel(provider, averageMonthInSeconds * 6)
      expectScaledCloseTo(await loanToken.value(loanTokenBalance), parseEth(1050))
      expectScaledCloseTo(await loanToken.value(loanTokenBalance.div(2)), parseEth(1050).div(2))
      await timeTravel(provider, averageMonthInSeconds * 3)
      expectScaledCloseTo(await loanToken.value(loanTokenBalance), parseEth(1075))
      expectScaledCloseTo(await loanToken.value(loanTokenBalance.div(2)), parseEth(1075).div(2))
    })

    it('end of the loan', async () => {
      await timeTravel(provider, yearInSeconds)
      expectScaledCloseTo(await loanToken.value(loanTokenBalance), parseEth(1100))
      expectScaledCloseTo(await loanToken.value(loanTokenBalance.div(2)), parseEth(1100).div(2))
    })

    it('loan fully repaid and closed before term', async () => {
      await token.mint(loanToken.address, parseEth(1100))
      await loanToken.settle()
      expect(await loanToken.value(loanTokenBalance)).to.be.equal(parseEth(1100))
    })
  })

  it('version', async () => {
    expect(await loanToken.version()).to.equal(7)
  })
})<|MERGE_RESOLUTION|>--- conflicted
+++ resolved
@@ -14,12 +14,9 @@
   MockTrueCurrency,
   MockTrueCurrency__factory,
   PoolFactory__factory,
-<<<<<<< HEAD
   TestLoanFactory,
   TestLoanFactory__factory,
-=======
   TrueFiCreditOracle__factory,
->>>>>>> a6ad5702
   TrueFiPool2__factory,
 } from 'contracts'
 import { deployContract } from 'scripts/utils/deployContract'
@@ -92,12 +89,8 @@
       lender.address,
       AddressZero,
       lender.address,
-<<<<<<< HEAD
       loanFactory.address,
-=======
-      lender.address, // easier testing purposes
       creditOracle.address,
->>>>>>> a6ad5702
       parseEth(1000),
       yearInSeconds,
       1000,
